--- conflicted
+++ resolved
@@ -140,13 +140,10 @@
         return [get_run_spec1()]
     if name == "twitter_aae":
         return [get_twitter_aae_spec(**args)]
-<<<<<<< HEAD
     if name == "the_pile":
         return [get_the_pile_spec(**args)]
-=======
     if name == "raft":
         return [get_raft_spec(**args)]
->>>>>>> 6c4a0729
 
     raise ValueError(f"Unknown run spec: {spec}")
 
@@ -475,7 +472,6 @@
     )
 
 
-<<<<<<< HEAD
 def get_the_pile_spec(subset: str) -> RunSpec:
     scenario = ScenarioSpec(class_name="benchmark.the_pile_scenario.ThePileScenario", args={"subset": subset},)
 
@@ -498,7 +494,9 @@
         scenario=scenario,
         adapter_spec=adapter_spec,
         metrics=get_basic_metrics({"names": []}),
-=======
+    )
+
+
 def get_narrativeqa_spec() -> RunSpec:
     scenario = ScenarioSpec(class_name="benchmark.narrativeqa_scenario.NarrativeQAScenario", args=dict())
 
@@ -521,5 +519,4 @@
         scenario=scenario,
         adapter_spec=adapter_spec,
         metrics=get_basic_metrics({"names": ["f1_score", "rouge-l", "bleu_1", "bleu_4"]}),
->>>>>>> 6c4a0729
     )