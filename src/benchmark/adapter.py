--- conflicted
+++ resolved
@@ -415,11 +415,7 @@
             prompt = tokenizer.decode(
                 tokenizer.encode(prefix_token) + tokens[:first_seq_len], clean_up_tokenization_spaces=False
             ).rstrip(
-<<<<<<< HEAD
                 "\ufffd"
-=======
-                "�"
->>>>>>> 1f4e99c5
             )  # decode token_ids and remove the trailing bytes
             request = Request(
                 model=self.adapter_spec.model,
